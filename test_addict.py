import json
import unittest
from addict import Dict

TEST_VAL = [1, 2, 3]
TEST_DICT = {'a': {'b': {'c': TEST_VAL}}}
TEST_DICT_STR = str(TEST_DICT)

class Tests(unittest.TestCase):

    def test_set_one_level_item(self):
        some_dict = {'a': TEST_VAL}
        prop = Dict()
        prop['a'] = TEST_VAL
        self.assertDictEqual(prop, some_dict)

    def test_set_two_level_items(self):
        some_dict = {'a': {'b': TEST_VAL}}
        prop = Dict()
        prop['a']['b'] = TEST_VAL
        self.assertDictEqual(prop, some_dict)

    def test_set_three_level_items(self):
        prop = Dict()
        prop['a']['b']['c'] = TEST_VAL
        self.assertDictEqual(prop, TEST_DICT)

    def test_set_one_level_property(self):
        prop = Dict()
        prop.a = TEST_VAL
        self.assertDictEqual(prop, {'a': TEST_VAL})

    def test_set_two_level_properties(self):
        prop = Dict()
        prop.a.b = TEST_VAL
        self.assertDictEqual(prop, {'a': {'b': TEST_VAL}})

    def test_set_three_level_properties(self):
        prop = Dict()
        prop.a.b.c = TEST_VAL
        self.assertDictEqual(prop, TEST_DICT)

    def test_init_with_dict(self):
        self.assertDictEqual(TEST_DICT, Dict(TEST_DICT))

    def test_init_with_kws(self):
        prop = Dict(a=2, b={'a': 2}, c=[{'a':2}])
        self.assertDictEqual(prop, {'a': 2, 'b': {'a': 2}, 'c': [{'a': 2}]})

    def test_init_with_tuples(self):
        prop = Dict((0,1), (1,2), (2, 3))
        self.assertDictEqual(prop, {0: 1, 1: 2, 2: 3})

    def test_init_with_tuples_and_empty_list(self):
        prop = Dict((0,1), [] , (2, 3))
        self.assertDictEqual(prop, {0: 1, 2: 3})

    def test_init_raises(self):
        def init():
            Dict(5)
        def init2():
            Dict('a')
        self.assertRaises(TypeError, init)
        self.assertRaises(IndexError, init2)

    def test_init_with_empty_stuff(self):
        a = Dict({})
        b = Dict([])
        self.assertDictEqual(a, {})
        self.assertDictEqual(b, {})

    def test_getitem(self):
        prop = Dict(TEST_DICT)
        self.assertEqual(prop['a']['b']['c'], TEST_VAL)

    def test_getattr(self):
        prop = Dict(TEST_DICT)
        self.assertEqual(prop.a.b.c, TEST_VAL)

    def test_isinstance(self):
        self.assertTrue(isinstance(Dict(), dict))

    def test_str(self):
        prop = Dict(TEST_DICT)
        self.assertEqual(str(prop), str(TEST_DICT))

    def test_json(self):
        some_dict = TEST_DICT
        some_json = json.dumps(some_dict)
        prop = Dict()
        prop.a.b.c = TEST_VAL
        prop_json = json.dumps(prop)
        self.assertEqual(some_json, prop_json)

    def test_delitem(self):
        prop = Dict({'a': 2})
        del prop['a']
        self.assertDictEqual(prop, {})

    def test_delitem_nested(self):
        prop = Dict(TEST_DICT)
        del prop['a']['b']['c']
        self.assertDictEqual(prop, {'a': {'b': {}}})

    def test_delattr(self):
        prop = Dict({'a': 2})
        del prop.a
        self.assertDictEqual(prop, {})

    def test_delattr_nested(self):
        prop = Dict(TEST_DICT)
        del prop.a.b.c
        self.assertDictEqual(prop, {'a': {'b': {}}})

    def test_delitem_delattr(self):
        prop = Dict(TEST_DICT)
        del prop.a['b']
        self.assertDictEqual(prop, {'a': {}})

    def test_prune(self):
        prop = Dict()
        prop.a.b.c.d
        prop.b
        prop.c = 2
        prop.prune()
        self.assertDictEqual(prop, {'c': 2})

    def test_prune_nested(self):
        prop = Dict(TEST_DICT)
        prop.b.c.d
        prop.d
        prop.prune()
        self.assertDictEqual(prop, TEST_DICT)

    def test_prune_empty_list(self):
        prop = Dict(TEST_DICT)
        prop.b.c = []
        prop.prune()
        self.assertDictEqual(prop, TEST_DICT)

    def test_prune_shared_key(self):
        prop = Dict(TEST_DICT)
        prop.a.b.d
        prop.prune()
        self.assertDictEqual(prop, TEST_DICT)

    def test_prune_dont_remove_zero(self):
        prop = Dict()
        prop.a = 0
        prop.b.c
        prop.prune()
        self.assertDictEqual(prop, {'a': 0})

    def test_prune_with_list(self):
        prop = Dict()
        prop.a = [Dict(), Dict(), Dict()]
        prop.a[0].b.c = 2
        prop.prune()
        self.assertDictEqual(prop, {'a': [{'b': {'c': 2}}]})

    def test_prune_list(self):
        l = [Dict(), Dict(), Dict()]
        l[0].a.b = 2
        l1 = Dict._prune_list(l)
        self.assertSequenceEqual(l1, [{'a': {'b': 2}}])

    def test_prune_not_new_list(self):
        prop = Dict()
        prop.a.b = []
        prop.b = 2
        prop.prune()
        self.assertDictEqual(prop, {'b': 2})

    def test_list_reduce(self):
        prop = Dict()
        prop.a = [Dict(), 1, 2]
        prop.a[0].b.c
        prop.prune()
        self.assertDictEqual(prop, {'a': [1, 2]})

    def test_list_reduce_nested_list(self):
        prop = Dict()
        prop.a = [Dict(), [[]], [1,2,3]]
        prop.prune()
        self.assertDictEqual(prop, {'a': [[1,2,3]]})

    def test_tuple_key(self):
        prop = Dict()
        prop[(1, 2)] = 2
        self.assertDictEqual(prop, {(1, 2): 2})
        self.assertEqual(prop[(1, 2)], 2)

    def test_repr_html(self):
        prop = Dict()
        prop.a.b.c = TEST_VAL
        self.assertEqual(prop._repr_html_(), TEST_DICT_STR)

    def test_set_prop_invalid(self):
        prop = Dict()

        def set_keys():
            prop.keys = 2

        def set_items():
            prop.items = 3

        self.assertRaises(AttributeError, set_keys)
        self.assertRaises(AttributeError, set_items)
        self.assertDictEqual(prop, {})

<<<<<<< HEAD
    def test_prune_zero(self):
        prop = Dict({'a': 1, 'c': 0})
        prop.prune(prune_zero=True)
        self.assertDictEqual(prop, {'a': 1})

    def test_prune_zero_nested(self):
        prop = Dict({'a': 1, 'c': {'d': 0}})
        prop.prune(prune_zero=True)
        self.assertDictEqual(prop, {'a': 1})

    def test_prune_empty_list_nested(self):
        prop = Dict({'a': 1, 'c': {'d': []}})
        prop.prune()
        self.assertDictEqual(prop, {'a': 1})

    def test_do_not_prune_empty_list_nested(self):
        prop = Dict({'a': 1, 'c': {'d': []}})
        prop.prune(prune_empty_list=False)
        self.assertDictEqual(prop, {'a': 1, 'c': {'d': []}})
=======
    def test_dir(self):
        prop = Dict({'a': 1})
        dir_prop = dir(prop)
        self.assertEqual(dir_prop, dir(Dict))
        self.assertTrue('__methods__' not in dir_prop)
        self.assertTrue('__members__' not in dir_prop)

    def test_dir_with_members(self):
        prop = Dict({'__members__': 1})
        dir(prop)
        self.assertTrue('__members__' in prop.keys())
>>>>>>> 9bab1c62
<|MERGE_RESOLUTION|>--- conflicted
+++ resolved
@@ -208,27 +208,6 @@
         self.assertRaises(AttributeError, set_items)
         self.assertDictEqual(prop, {})
 
-<<<<<<< HEAD
-    def test_prune_zero(self):
-        prop = Dict({'a': 1, 'c': 0})
-        prop.prune(prune_zero=True)
-        self.assertDictEqual(prop, {'a': 1})
-
-    def test_prune_zero_nested(self):
-        prop = Dict({'a': 1, 'c': {'d': 0}})
-        prop.prune(prune_zero=True)
-        self.assertDictEqual(prop, {'a': 1})
-
-    def test_prune_empty_list_nested(self):
-        prop = Dict({'a': 1, 'c': {'d': []}})
-        prop.prune()
-        self.assertDictEqual(prop, {'a': 1})
-
-    def test_do_not_prune_empty_list_nested(self):
-        prop = Dict({'a': 1, 'c': {'d': []}})
-        prop.prune(prune_empty_list=False)
-        self.assertDictEqual(prop, {'a': 1, 'c': {'d': []}})
-=======
     def test_dir(self):
         prop = Dict({'a': 1})
         dir_prop = dir(prop)
@@ -240,4 +219,23 @@
         prop = Dict({'__members__': 1})
         dir(prop)
         self.assertTrue('__members__' in prop.keys())
->>>>>>> 9bab1c62
+
+    def test_prune_zero(self):
+        prop = Dict({'a': 1, 'c': 0})
+        prop.prune(prune_zero=True)
+        self.assertDictEqual(prop, {'a': 1})
+
+    def test_prune_zero_nested(self):
+        prop = Dict({'a': 1, 'c': {'d': 0}})
+        prop.prune(prune_zero=True)
+        self.assertDictEqual(prop, {'a': 1})
+
+    def test_prune_empty_list_nested(self):
+        prop = Dict({'a': 1, 'c': {'d': []}})
+        prop.prune()
+        self.assertDictEqual(prop, {'a': 1})
+
+    def test_do_not_prune_empty_list_nested(self):
+        prop = Dict({'a': 1, 'c': {'d': []}})
+        prop.prune(prune_empty_list=False)
+        self.assertDictEqual(prop, {'a': 1, 'c': {'d': []}})